--- conflicted
+++ resolved
@@ -941,11 +941,8 @@
 #define WINBOND_NEX_W25Q32_W	0x6016	/* W25Q32DW; W25Q32FV in QPI mode */
 #define WINBOND_NEX_W25Q64_W	0x6017	/* W25Q64DW; W25Q64FV in QPI mode */
 #define WINBOND_NEX_W25Q128_W	0x6018	/* W25Q128FW; W25Q128FV in QPI mode */
-<<<<<<< HEAD
+#define WINBOND_NEX_W25Q256_W	0x6019	/* W25Q256JW */
 #define WINBOND_NEX_W25Q64_V_M	0x7017	/* W25Q64JVSM */
-=======
-#define WINBOND_NEX_W25Q256_W	0x6019	/* W25Q256JW */
->>>>>>> 62027c8e
 #define WINBOND_NEX_W25Q128_V_M	0x7018	/* W25Q128JVSM */
 #define WINBOND_NEX_W25Q256JV_M	0x7019	/* W25Q256JV_M (QE=0) */
 #define WINBOND_NEX_W25Q64JW	0x8017
